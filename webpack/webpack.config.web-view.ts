--- conflicted
+++ resolved
@@ -7,18 +7,12 @@
 
 /** Webpack configuration for building webViews */
 const configWebView: webpack.Configuration = merge(configBase, {
-<<<<<<< HEAD
-  // Build for web since Platform.Bible loads WebViews in browser https://webpack.js.org/concepts/targets/
-  // Note: Extensions can include polyfills of built-in modules using `resolve.fallback` as
-  // documented at https://webpack.js.org/configuration/resolve/#resolvefallback
-=======
   // Build for web since Platform.Bible loads WebViews in browser. Platform.Bible provides specific
   // modules that extensions may import as listed in `webpack.config.base`'s `externals`. Read more at
   // https://github.com/paranext/paranext/wiki/Module-import-restrictions
   // Note: Extensions can include polyfills of built-in modules using `resolve.fallback` as
   // documented at https://webpack.js.org/configuration/resolve/#resolvefallback
   // https://webpack.js.org/concepts/targets/
->>>>>>> 3a655b32
   target: 'web',
   // configuration name so we can depend on it in main
   name: 'webView',
